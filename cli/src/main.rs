mod common;
mod info;

<<<<<<< HEAD
use probe::session::Session;
=======
use std::path::PathBuf;
>>>>>>> b46831db
use memory::{
    MI,
    flash_writer,
};
use std::time::Instant;
use std::fs;
use std::fs::File;
use std::io::Write;

use probe::debug_probe::{
    DebugProbeInfo,
};

use probe_rs_debug::debug::DebugInfo;


use memmap;

use probe::target::m0::CortexDump;

use common::{
    with_device,
    with_dump,
    CliError,
};



use structopt::StructOpt;

use rustyline::Editor;

use capstone::{
    Capstone,
    Endian,
};
use capstone::prelude::*;
use capstone::arch::arm::ArchMode;

<<<<<<< HEAD
=======
use probe_rs_debug::session::Session;

>>>>>>> b46831db
fn parse_hex(src: &str) -> Result<u32, std::num::ParseIntError> {
    u32::from_str_radix(src, 16)
}

#[derive(StructOpt)]
#[structopt(
    name = "ST-Link CLI",
    about = "Get info about the connected ST-Links",
    author = "Noah Hüsser <yatekii@yatekii.ch>"
)]
enum CLI {
    /// List all connected ST-Links
    #[structopt(name = "list")]
    List {},
    /// Gets infos about the selected ST-Link
    #[structopt(name = "info")]
    Info {
        /// The number associated with the ST-Link to use
        n: usize,
    },
    /// Resets the target attached to the selected ST-Link
    #[structopt(name = "reset")]
    Reset {
        /// The number associated with the ST-Link to use
        n: usize,
        /// Whether the reset pin should be asserted or deasserted. If left open, just pulse it
        assert: Option<bool>,
    },
    #[structopt(name = "debug")]
    Debug {
        #[structopt(long, parse(from_os_str))]
        /// Dump file to debug
        dump: Option<PathBuf>,

        #[structopt(long, parse(from_os_str))]
        /// Binary to debug
        exe: Option<PathBuf>,

        // The number associated with the probe to use
        n: usize,
    },
    /// Dump memory from attached target
    #[structopt(name = "dump")]
    Dump {
        /// The number associated with the ST-Link to use
        n: usize,
        /// The address of the memory to dump from the target (in hexadecimal without 0x prefix)
        #[structopt(parse(try_from_str = "parse_hex"))]
        loc: u32,
        /// The amount of memory (in words) to dump
        words: u32,
    },
    /// Download memory to attached target
    #[structopt(name = "download")]
    Download {
        /// The number associated with the ST-Link to use
        n: usize,
        /// The path to the file to be downloaded to the flash
        path: String,
    },
    #[structopt(name = "erase")]
    Erase {
        /// The number associated with the ST-Link to use
        n: usize,
        /// The address of the memory to dump from the target (in hexadecimal without 0x prefix)
        #[structopt(parse(try_from_str = "parse_hex"))]
        loc: u32
    },
    #[structopt(name = "trace")]
    Trace {
        /// The number associated with the ST-Link to use
        n: usize,
        /// The address of the memory to dump from the target (in hexadecimal without 0x prefix)
        #[structopt(parse(try_from_str = "parse_hex"))]
        loc: u32,
    },
}

fn main() {
    // Initialize the logging backend.
    pretty_env_logger::init();

    let matches = CLI::from_args();

    match matches {
        CLI::List {} => list_connected_devices(),
        CLI::Info { n } => crate::info::show_info_of_device(n).unwrap(),
        CLI::Reset { n, assert } => reset_target_of_device(n, assert).unwrap(),
        CLI::Debug { n, exe, dump } => debug(n, exe, dump).unwrap(),
        CLI::Dump { n, loc, words } => dump_memory(n, loc, words).unwrap(),
        CLI::Download { n, path } => download_program(n, path).unwrap(),
        CLI::Erase { n, loc } => erase_page(n, loc).unwrap(),
        CLI::Trace { n, loc } => trace_u32_on_target(n, loc).unwrap(),
    }
}

fn list_connected_devices() {
    let links = get_connected_devices();

    if links.len() > 0 {
        println!("The following devices were found:");
        links
            .iter()
            .enumerate()
            .for_each(|(num, link)| println!( "[{}]: {:?}", num, link));
    } else {
        println!("No devices were found.");
    }
}

fn dump_memory(n: usize, loc: u32, words: u32) -> Result<(), CliError> {
    with_device(n as usize, Box::new(probe::target::m0::M0::default()), |mut session| {
        let mut data = vec![0 as u32; words as usize];

        // Start timer.
        let instant = Instant::now();

        // let loc = 220 * 1024;

        session.probe.read_block32(loc, &mut data.as_mut_slice())?;
        // Stop timer.
        let elapsed = instant.elapsed();

        // Print read values.
        for word in 0..words {
            println!("Addr 0x{:08x?}: 0x{:08x}", loc + 4 * word, data[word as usize]);
        }
        // Print stats.
        println!("Read {:?} words in {:?}", words, elapsed);

        Ok(())
    })
}

fn download_program(n: usize, path: String) -> Result<(), CliError> {
    with_device(n as usize, Box::new(probe::target::m0::M0::default()), |mut session| {

        // Start timer.
        // let instant = Instant::now();

        // let NVMC = 0x4001E000;
        // let NVMC_CONFIG = NVMC + 0x504;
        // let WEN: u32 = 0x1;
        // let loc = 220 * 1024;

        // link.write(NVMC_CONFIG, WEN).or_else(|e| Err(Error::AccessPort(e)))?;
        // link.write(loc, 0x0u32).or_else(|e| Err(Error::AccessPort(e)))?;

        // // Stop timer.
        // let elapsed = instant.elapsed();

        flash_writer::download_hex(path, &mut session.probe, 1024)?;

        Ok(())

        // Ok(())
    })
}

#[allow(non_snake_case)]
fn erase_page(n: usize, loc: u32) -> Result<(), CliError> {

    with_device(n, Box::new(probe::target::m0::M0::default()), |mut session| {

        // TODO: Generic flash erase

        let NVMC = 0x4001E000;
        let NVMC_CONFIG = NVMC + 0x504;
        let NVMC_ERASEPAGE = NVMC + 0x508;
        let EEN: u32 = 0x2;

        session.probe.write32(NVMC_CONFIG, EEN)?;
        session.probe.write32(NVMC_ERASEPAGE, loc)?;

        Ok(())
    })
}

fn reset_target_of_device(n: usize, _assert: Option<bool>) -> Result<(), CliError> {
    with_device(n as usize, Box::new(probe::target::m0::M0::default()), |mut session| {
        //link.get_interface_mut::<DebugProbe>().unwrap().target_reset().or_else(|e| Err(Error::DebugProbe(e)))?;
        session.probe.target_reset()?;

        Ok(())
    })
}

fn trace_u32_on_target(n: usize, loc: u32) -> Result<(), CliError> {
    use std::io::prelude::*;
    use std::thread::sleep;
    use std::time::Duration;
    use scroll::{Pwrite};

    let mut xs = vec![];
    let mut ys = vec![];

    let start = Instant::now();

    with_device(n, Box::new(probe::target::m0::M0::default()), |mut session| {
        loop {
            // Prepare read.
            let elapsed = start.elapsed();
            let instant = elapsed.as_secs() * 1000 + u64::from(elapsed.subsec_millis());

            // Read data.
            let value: u32 = session.probe.read32(loc)?;

            xs.push(instant);
            ys.push(value);

            // Send value to plot.py.
            // Unwrap is safe as there is always an stdin in our case!
            let mut buf = [0 as u8; 8];
            // Unwrap is safe!
            buf.pwrite(instant, 0).unwrap();
            buf.pwrite(value, 4).unwrap();
            std::io::stdout().write(&buf)?;

            std::io::stdout() .flush()?;

            // Schedule next read.
            let elapsed = start.elapsed();
            let instant = elapsed.as_secs() * 1000 + u64::from(elapsed.subsec_millis());
            let poll_every_ms = 50;
            let time_to_wait = poll_every_ms - instant % poll_every_ms;
            sleep(Duration::from_millis(time_to_wait));
        }
    })
}

fn get_connected_devices() -> Vec<DebugProbeInfo>{
    let mut links = daplink::tools::list_daplink_devices();
    links.extend(stlink::tools::list_stlink_devices());
    links
}

fn debug(n: usize, exe: Option<PathBuf>, dump: Option<PathBuf>) -> Result<(), CliError> {
    
    // try to load debug information
    let debug_data = exe.and_then(|p| fs::File::open(&p).ok() )
                        .and_then(|file| unsafe { memmap::Mmap::map(&file).ok() });


    //let file = fs::File::open(&path).unwrap();
    //let mmap = Rc::new(Box::new(unsafe { memmap::Mmap::map(&file).unwrap() }));

    
    let runner = |mut session| {
        let mut cs = Capstone::new()
            .arm()
            .mode(ArchMode::Thumb)
            .endian(Endian::Little)
            .build()
            .unwrap();



        let di = debug_data.as_ref().map( |mmap| DebugInfo::from_raw(&*mmap));
        
        /*
        if let Some(ref path) = exe {

            DebugInfo::from_file(path)
        } else {
            DebugInfo::none()
        }; */

        let mut rl = Editor::<()>::new();
        //rl.set_auto_add_history(true);

        loop {
            let readline = rl.readline(">> ");
            match readline {
                Ok(line) => {
                    let history_entry: &str = line.as_ref();
                    rl.add_history_entry(history_entry);
                    handle_line(&mut session, &mut cs, di.as_ref(), &line)?;
                },
                Err(e) => {
                    // Just quit for now
                    println!("Error handling input: {:?}", e);
                    return Ok(());
                }
            }
        }
    };

    match dump {
        None => with_device(n, Box::new(probe::target::m0::M0::default()), &runner),
        Some(p) => with_dump(&p, &runner),
    }

}


fn handle_line(session: &mut Session, cs: &mut Capstone, debug_info: Option<&DebugInfo>, line: &str) -> Result<(), CliError> {
    let mut command_parts = line.split_whitespace();

    let command = command_parts.next().unwrap();

    match command {
        "halt" => {
            let cpu_info = session.target.halt(&mut session.probe)?;
            println!("Core stopped at address 0x{:08x}", cpu_info.pc);

            let mut code = [0u8;16*2];

            session.probe.read_block8(cpu_info.pc, &mut code)?;


            let instructions = cs.disasm_all(&code, cpu_info.pc as u64).unwrap();

            for i in instructions.iter() {
                println!("{}", i);
            }


            Ok(())
        },
        "run" => {
            session.target.run(&mut session.probe)?;
            Ok(())
        },
        "step" => {
            let cpu_info = session.target.step(&mut session.probe)?;
            println!("Core stopped at address 0x{:08x}", cpu_info.pc);
            Ok(())
        },
        "read" => {
            let address_str = command_parts.next().unwrap();
            let address = u32::from_str_radix(address_str, 16).unwrap();
            //println!("Would read from address 0x{:08x}", address);

            let val = session.probe.read32(address)?;
            println!("0x{:08x} = 0x{:08x}", address, val);
            Ok(())
        },
        "break" => {
            let address_str = command_parts.next().unwrap();
            let address = u32::from_str_radix(address_str, 16).unwrap();
            //println!("Would read from address 0x{:08x}", address);

            session.target.enable_breakpoints(&mut session.probe, true)?;
            session.target.set_breakpoint(&mut session.probe, address)?;

            Ok(())
        },
        "bt" => {
            use probe::target::m0::PC;
            let program_counter = session.target.read_core_reg(&mut session.probe, PC)?;


            if let Some(di) = debug_info {
                let frames = di.try_unwind(session, program_counter as u64);

                for frame in frames {
                    println!("{}", frame);
                }
            }


            Ok(())
        },
        "dump" => {
            // dump all relevant data, stack and regs for now..
            //
            // stack beginning -> assume beginning to be hardcoded


            let stack_top: u32 = 0x2000_0000 + 0x4_000;

            use probe::target::m0::{PC, SP, LR};

            let stack_bot: u32 = session.target.read_core_reg(&mut session.probe, SP)?;
            let pc: u32 = session.target.read_core_reg(&mut session.probe, PC)?;
            
            let mut stack = vec![0u8;(stack_top - stack_bot) as usize];

            session.probe.read_block8(stack_bot, &mut stack[..])?;

            let mut dump = CortexDump::new(stack_bot, stack);

            for i in 0..12 {
                dump.regs[i as usize] = session.target.read_core_reg(&mut session.probe, i.into())?;
            }

            dump.regs[13] = stack_bot;
            dump.regs[14] = session.target.read_core_reg(&mut session.probe, LR)?;
            dump.regs[15] = pc;

            let serialized = ron::ser::to_string(&dump).expect("Failed to serialize dump");

            let mut dump_file = File::create("dump.txt").expect("Failed to create file");

            dump_file.write_all(serialized.as_bytes()).expect("Failed to write dump file");


            Ok(())
        },
        "quit" => {
            Err(CliError::Quit)
        },
        _ => {
            println!("Unknown command '{}'", line);
            Ok(())
        }
    }
}<|MERGE_RESOLUTION|>--- conflicted
+++ resolved
@@ -1,11 +1,7 @@
 mod common;
 mod info;
 
-<<<<<<< HEAD
-use probe::session::Session;
-=======
 use std::path::PathBuf;
->>>>>>> b46831db
 use memory::{
     MI,
     flash_writer,
@@ -45,11 +41,8 @@
 use capstone::prelude::*;
 use capstone::arch::arm::ArchMode;
 
-<<<<<<< HEAD
-=======
 use probe_rs_debug::session::Session;
 
->>>>>>> b46831db
 fn parse_hex(src: &str) -> Result<u32, std::num::ParseIntError> {
     u32::from_str_radix(src, 16)
 }
