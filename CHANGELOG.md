# Changelog

The format is based on [Keep a Changelog](https://keepachangelog.com/en/1.0.0/)
and this project adheres to [Semantic Versioning](https://semver.org/spec/v2.0.0.html).

## [Unreleased]

### Added

- Added PartialEq Trait to the struct DebugProbeInfo. (#1173)
- Added support for configuring trace data destinations (#1177)
  - Tracing on M4 architectures utilize the TPIU for all hardware tracing (#1182)
- ITM tracing can now be completed using the probe-rs CLI (#1180)
- Added support for MIMXRT10xx targets (#1174)
- Added support for in-line (column specific) breakpoints where multiple statements (potential breakpoints) are on the same line of source code. (#1156)
- Added support for MSP432P4XX targets (#1201)

### Changed

- SWV vendor configuration has been refactored into sequences and trace functions have been renamed:
  - `Session::setup_swv` has been renamed to `Session::setup_tracing`
  - `Session::read_swo` has been renamed to `Session::read_trace_data`
<<<<<<< HEAD
- `probe-rs-debugger` RISC-V `ebreak` instruction will enter Debug Mode (#1213)
=======
- RTT: When a channel format is `defmt`, automatically set the channel mode to `BlockingIfFull` on attach. (Enhancement request #1161)
>>>>>>> 1a636ac3

### Fixed

- (#350) Flashing and debugging on STM32 chips using WFI instructions should now be stable (fixed in #1177)
- Fixed rtthost --scan-region to properly support memory range scannig. (#1192)
- Debug: Improve logic for halt locations used by breakpoints and stepping. (#1156)
- Debug: Some in-scope variables are excluded from stack_trace. (#1156)
- Debug: Ensure RTT buffer on target is reported to DAP client in 'timely' manner. (#1208)
- Debug: Provide unique default names on DAP client, when multiple RTT Channels have no configured name. (#1208)
- Added missing memory regions for ESP32.yaml file, to fix RTT Channel name issue. (#1209)
- Fix maximum addressable Flash size in ESP32.yaml file, to be 16Mb (was 64Mb). (#1209)

## [0.13.0]

### Added

- Added an option to disable use of double-buffering when downloading flash (#1030, #883)
- rtt::ChannelMode implements additional traits: Clone, Copy, serde's Serialize and Deserialize
- Added a permissions system that allows the user to specify if a full chip erase is allowed (#918)
- Added debug sequence for the nRF5340 that turns on the network core can unlock both cores by erasing them if that is permitted (#918)
- Support for core registers `msp`, `psp` and `extra`, extra containing:
  - Bits[31:24] CONTROL.
  - Bits[23:16] FAULTMASK.
  - Bits[15:8] BASEPRI.
  - Bits[7:0] PRIMASK.
- Debug port start sequence for LPC55S16. (#944)
- Added a command to print the list of all supported chips. (#946)
- Added a command to print info about a chip, such as RAM and the number of cores. (#946)
- ARM:`Session::swo_reader` that returns a wrapping implementation of `std::io::Read` around `Session::read_swo`. (#916)
- Added CortexM23 to Armv8m mapping for `target-gen`. (#966)
- Added get_target_voltage to the Probe struct to access the inner DebugProbe method. (#991)
- Debugger: Added support for showing multiple inlined functions in backtrace. (#1002)
- Debugger: Add support LocLists (attribute value of DW_AT_location) (#1025)
- Debugger: Add support for DAP Requests (ReadMemory, WriteMemory, Evaluate & SetVariable) (#1035)
- Debugger: Add support for DAP Requests (Disassemble & SetInstructionBreakpoints) (#1049)
- Debugger: Add support for stepping at 'statement' level, plus 'step in', 'step out' (#1056)
- Debugger: Add support for navigating and monitoring SVD Peripheral Registers. (#1072)
- Added GD32F3x0 series support (#1079)
- Added support for connecting to ARM devices via JTAG to the JLink probe
- Added preliminary support for ARM v7-A cores
- Added preliminary support for ARM v8-A cores
- CLI Debugger: Added 8-bit read / write memory commands
- Added Arm Serial-Wire-View (SWV) support for more targets (e.g. STM32H7 families) (#1117)
  - Support added for trace funnels and SWO peripherals
  - Added custom sequencing for STM32H7 parts to configure debug system components on attach
- Added support for ARMv8-A cores running in 64-bit mode (#1120)
- Added FPU register reading support for cortex-m cores
- Added support for Huada Semiconductor HC32F005 MCUs.
- Added FPU register support for Cortex-A cores (#1154)
- GDB now reports the core name in `info threads` (#1158)
- Added a recover sequence for the nRF9160

### Changed

- ARM reset sequence now retries failed reads of DHCSR, fixes >500kHz SWD for ATSAMD21.
- Chip names are now matched treating an 'x' as a wildcard. (#964)
- GDB server is now available as a subcommand in the probe-rs-cli, not as a separate binary in the `gdb-server` package anymore . (#972)
- `probe_rs::debug` and `probe-rs-debugger` changes/cleanup to the internals (#1013)
  - Removed StackFrameIterator and incorporated its logic into DebugInfo::unwind()
  - StackFrame now has VariableCache entries for locals, statics and registers
  - Modify DebugSession and CoreData to handle multiple cores.
  - Modify Variable::parent_key to be Option<i64> and use None rather than 0 values to control logic.
  - Use the updated StackFrame, and new VariableNodeType to facilitate 'lazy' loading of variables during stack trace operations. VSCode and MS DAP will request one 'level' of variables at a time, and there is no need to resolve and cache variable data unless the user is going to view/use it.
  - Improved `Variable` value formatting for complex variable types.
- Updated STM32H7 series yaml to support newly released chips. (#1011)
- Debugger: Removed the CLI mode, in favour of `probe-rs-cli` which has richer functionality. (#1041)
- Renamed `Probe::speed` to `Probe::speed_khz`.
- Debugger: Changes to DAP Client `launch.json` to prepare for WIP multi-core support. (#1072)
- `ram_download` example now uses clap syntax.
- Refactored `probe-rs/src/debug/mod.rs` into several smaller files. (#1082)
- Update STM32L4 series yaml from Keil.STM32L4xx_DFP.2.5.0. (#1086)
- Debugger: SVD uses new `expand` feature of `svd-parser` crate to expand arrays and clusters. (#1090)
- Updated cmsis-pack dependency to version 0.6.0. (#1089)
- Updated all parameters and fields that refer to memory addresses from u32 to u64 in preparation for 64-bit target support. (#1115)
- Updated `Core::read_core_reg` and `Core::write_core_reg` to work with both 32 and 64-bit values (#1119)
- Renamed `core::CoreRegisterAddress` to `core::RegisterId`, and `core::CoreRegister` to `core::MemoryMappedRegister`. (#1121)
- Updated gdb-server to use gdbstub internally (#1125)
- gdb-server now uses all cores on a target (#1125)
- gdb-server now supports floating point registers (#1133)

### Fixed

- Fixed a panic when cmsisdap probes return more transfers than requested (#922, #923)
- `probe-rs-debugger` Various fixes in PR. (#895)
  - Fix stack overflow when unwinding circular references in data structures. (#894)
  - Reworked the stack unwind in `StackFrameIterator::new()` and `StackFrameIterator::next()`
    - More reliable backtrace and register values for previous frames in the stack.
    - Lazy (on demand) load of &lt;statics&gt; variables to avoid overhead during debugging.
    - More accurate breakpoint handling from VSCode extension.
    - Virtual frames for `inlined` functions, that can step back to the call site.
  - A fix to adapt to Rust 2021 encoding of Dwarf `DW_AT_discr_value` tags for variants.
  - Updated MS DAP Protocol to 1.51.1.
  - Adapt to `defmt` 0.3 'Rzcobs' encoding to fix [VSCode #26](https://github.com/probe-rs/vscode/issues/26).
  - Support the new `defmt` 0.3 `DEFMT_LOG` environment variable.
  - Requires `probe-rs/vscode` [PR #27](https://github.com/probe-rs/vscode/pull/27)
  - Debugger: Improved RTT reliability between debug adapter and VSCode (#1035)
  - Fixed missing `derive` feature for examples using `clap`.
  - Increase SWD wait timeout (#994)
  - Debugger: Fix `Source` breakpoints only worked for a single source file. (#1098)
  - Debugger: Fix assumptions for ARM cores
  - GDB: Fix assumptions for ARM cores
- Fixed access to Arm CoreSight components being completed through the wrong AP (#1114)
- Debug: Additions to complete RISC-V and 64-bit support. (#1129)
  - probe_rs::debug::Registers uses new `core::RegisterId` and `core::RegisterValue` for consistent register handling.
  - RISC-V `Disassembly` works correctly for 'compressed' (RV32C isa variants) instruction sets.
  - RISC-V stack unwind improvements (stack frames and registers work, variables do not resolve correctly.)
- Fixed a possible endless recursion in the J-Link code, when no chip is connected. (#1123)
- Fixed an issue with ARMv7-a/v8-a where some register values might be corrupted. (#1131)
- Fixed an issue where `probe-rs-cli`'s debug console didn't detect if the core is halted (#1131)
- Fix GDB interface to require a Mutex to enable multi-threaded usage (#1144)
- Debug: RISC-V improvements (#1147).
  - Fix: Variable values now resolve correctly. This fix also fixes variables when using the rustc flag `-Cforce-frame-pointers=off` on ARM.
  - Fix: Allow unwinding past frames with no debug information (See Issue [#896](https://github.com/probe-rs/probe-rs/issues/896))
  - Fix: Using `restart` request from VSCode now works for both states of `halt_after_rest`.
  - Partial Fix: Set breakpoints and step on RISC-V. Breakpoints work but stepping only works for some breakpoints. This will be addressed in a future PR.
- Fix nrf9160 target file so it can erase UICR section (#1151)
- Fix connect under reset for CMSIS-DAP probes(#1159)
- Fix double default algorithms for the stm32f7x line with 1MB flash (#1171)

## [0.12.0]

- Added support for `chip-erase` flag under the `probe-rs-cli download` command. (#898)
- Added support for `disable-progressbars` flag under the `probe-rs-cli download` command. (#898)
- Fixed bug in `FlashLoader` not emitting `ProgressEvent::FinishedErasing` when using `do_chip_erase`. (#898)

### Added

- Added initial multicore support. (#565)
- probe-rs-cli-util: added common option structures and logic pertaining to probes and target attachment from cargo-flash. (#723)
- probe-rs-cli-util: escape hatch via `--` for extra cargo options not declared by `common_options::CargoOptions`.
- Added SWDv2 multidrop support for multi-DP chips. (#720)
- Added The possibility to use `--connect-under-reset` for the `probe-rs-cli info` command. (#775)
- Added support for flashing `bin` format binaries with the `probe-rs-cli download` command. (#774)
- Improved number parsing on all the `probe-rs-cli` commands. They now all accept normal (`01234`), hex (`0x1234`), octal (`0o1234`) and binary (`0b1`) formats. (#774)
- Added progress bars to the probe-rs-cli download command. (#776)
- Improve reliability of communication with the RISC-V debug module by recovering from busy errors in batch operations. (#802)
- Added optional ability to load fixed address flashing algorithms (non PIC). (#822)
- Added target definition validation to make handling inside probe-rs easier by making some basic assumptions about the validity of the used `ChipFamily` without always checking again. (#848)
- Added support for the built in JTAG on the ESP32C3 and other ESP32 devices (#863).
- Added name field to memory regions. (#864)
- debugger: Show progress notification while device is being flashed. (#871, #884)
- Add optional ability to load fixed address flashing algorithms (non PIC). (#822)
- Added `probe-rs-cli run` command, to flash and run a binary showing RTT output.
- Added a new USB VID for ST-Link V3 without Mass Storage. (#1070)

### Removed

- probe-rs-cli-util: unused module `argument_handling`. (#760)

### Changed

- Enabled the generation of global timestamps and exception traces for ARM targets on `Session::setup_swv`.
- Changed to `hidraw` for HID access on Linux. This should allow access to HID-based probes without udev rules (#737).
- Support batching of FTDI commands and use it for RISC-V (#717)
- Include the chip string for `NoRamDefined` in its error message
- Improved handling of errors in CMSIS-DAP commands (#745).
- Implemented RTT (String, BinaryLE, and Defmt) in `probe-rs-debugger` (#688).
- `probe-rs-debugger` will use the VSCode Client `launch.json` configuration to set RUST_LOG levels and send output to the VSCode Debug Console (#688).
- Bumped dependencies `bitvec 0.19.4`to `bitvec 0.22`, `nom 6.0.0` to `nom 7.0.0-alpha1`. (#756)
- `DebugProbeError::CommandNotSupportedByProbe` now holds a name string of the unsupported command.
- Target YAMLs: Renamed `core.type` values from `M0, M4, etc` to `armv6m`, `armv7m`, `armv8m`.
- Breaking API: Modify `probe-rs-rtt` interfaces to use `probe_rs::Core` rather than `Arc<Mutex<probe_rs::Session>>`.
- An opaque object is returned to represent a compiled artifact. This allows extra information to be provided
  in future without a breaking change (#795).
- Information on whether a rebuild was necessary is included in the artefact (nothing changed if
  `fresh == true`) (#795).
- `Debug` was reimplemented on `Session` (#795).
- Target YAMLs: Changed `flash_algorithms` from a map to an array. (#813)
- Reject ambiguous chip selection.
- Prefer using `read` over `read_8` for better performance and compatibility. (#829)
- Increased default RTT Timeout (retry waiting for RTT Control Block initialization) to 1000ms in `probe-rs-debugger`. (#847)
- Improved when RTT is initialized/retried, and removed `rtt_timeout` from recognized options of `probe-rs-debugger`. (#850)
- Refactor `probe-rs-debugger` code as per `launch` vs. `attach` changes documented in [VS Code extension PR # 12](https://github.com/probe-rs/vscode/pull/12) (#854)
- Breaking change: `probe-rs-debugger` and the associated [VSCode extension PR #21](https://github.com/probe-rs/vscode/pull/21) now uses camelCase for all `launch.json` properties (#885)
- Publicly export `core::RegisterFile` type.
- The trait surface for DAP/AP/DP access was cleaned up and more clarity around the access level of the API was added by properly putting `Raw` or not in the name.
- `target-gen` now deduplicates flash algorithms when generating target files. (#1010)

### Fixed

- Detect proper USB HID interface to use for CMSIS-DAP v1 probes. Without this, CMSIS-DAP probes with multiple HID interfaces, e.g. MCUlink, were not working properly on MacOS (#722).
- When reading from a HID device, check number of bytes returned to detect USB HID timeouts.
- Fix connecting to EDBG and similar probes on MacOS (#681, #721)
- Fixed incorrect flash range in `fe310` causing flashing to fail (#732).
- Multiple default algorithims would silently select the first, now errors intead (#744).
- Fixed STM32WL targets getting a HardFault when flashing binaries larger than 64K (#762).
- Use a more reliable JTAG IR length detection when there's only a single target in the chain. Fixes an issue with the esp32c3. (#796, #823).
- Replaced `unreachable!` induced panic with logic to fix `probe-rs-debugger` failures. (#847)
- Fixed logic errors and timing of RTT initialization in `probe-rs-debugger`. (#847)
- Debugger: Do not crash the CLI when pressing enter without a command. (#875)
- Fixed panic in CLI debugger when using a command without arguments. (#873)
- Debugger: Reduce panics caused by `unwrap()` usage. (#886)
- probe-rs: When unwinding, detect if the program counter does not change anymore and stop. (#893)

### Target Support

- Added LPC5516 targets. (#853)
- Added LPC552x and LPC55S2x targets. (#742)
- Added SAM3U targets. (#833)
- Added RP2040 target (Raspberry Pi Pico). (#720)
- Added STM32WL55JCIx target. (#835)
- Add esp32.yaml with esp32c3 variant. (#846)
- Added STM32U5 series target.
- Added all RAM regions to most STM32H7 parts. (#864)

## [0.11.0]

### Added

- Support for the `HNONSEC` bit in memory access. This now allows secure access on chips which support TrustZone (#465).
- Support for RISC-V chips which use the System Bus Access method for memory access when debugging (#527).
- Support for double buffering in the flash loader, which increased flashing speed (#107).
- Determine location of debug components by parsing ROM table (#431).
- Support for "flashing" data to RAM in the flash loader (#480).
- Added FTDI C232HM-DDHSL-0 to comaptible USB list for FTDI backend (#485).
- Added `--list-probes` and `-n`option to built-in GDB server binary (#486).
- Added RISC-V support to GDB server (#493).
- Added `Session::target()` to access the target of a session (#497).
- Support for target description in the GDB server (#498).
- Support for register write commands in the GDB server (#510).
- Added `get_target_voltage()` function to `DebugProbe`, which can be used to read the target voltage if the probe supports it (#533).
- Added `do_chip_erase` flag to `DownloadOptions`, to allow using chip erase when flashing (#537).
- RISC-V: Support for memory access using system bus (#527).
- Added a generic `read` function, which can be used for memory access with maximum speed, regardless of access width (#633).
- Added an option to skip erasing the flash before programming (#628).
- Added a new debugger for VS Code, using the [Debug Adapter Protocol](https://microsoft.github.io/debug-adapter-protocol/specification). The debugger can be found in the `probe-rs-debugger` crate (#620).
- Additional datatype support for the debugger, plus easier to read display values (#631)
- Added support for raw DAP register reads and writes, using `RawDpAccess`, `RawApAccess` trait (#669, #689, #700).
- Added support for verify after flashing. (#671).
- Handle inlined functions when getting a stack trace (#678).
- Added 'Statics' (static variables) to the stackframe scopes. These are now visible in VSCode between 'Locals' and 'Registers'. This includes some additional datatypes and DWARF expression evaluation capabilities. (#683)
- Added a function to mass erase all memory. (#672).
- Handle Cortex `LOCKUP` status during debugging (#707)

### Target Support

- Added EEPROM region flashing support for STM32L071KBTx (#589).
- Added support for Microchip/Atmel SAM4 (#590).
- Added support for Microchip SAME5x and SAME70 (#596).
- Added support for Microchip SAMD10 (#597).
- Added support for Microchip SAMD11 (#444).
- Fixed support for STM32WB55 (#466).
- Updated target description for LPC55S69 to newest version (#481).
- Use pyocd flash algorithm for NRF52 (#492).
- Added support for flashing NRF52 UICR (#500).
- Updated target description for SAMD21 (#542).
- Support flashes bigger than 128 kBytes on STM32l4xx (#547).
- Added support for LPC546xx (#560).
- Added support for SiLabs EFR32 targets (#566, #567).
- Added support for flashing Intel hex files using `probe-rs-cli` (#618).
- Updated target description for NRF91 (#619).
- Added a RAM benchmark script (#514).
- Initial support for batched commands for J-Link (#515).
- Added support for the STM32F2 family (#675).
- Added support for FE310-G002 (HiFive1 Rev. B).
- Added flash algorithm for GD32VF1 family (#830).

### Changed

- Renamed `MemoryRegion::Flash` to `MemoryRegion::Nvm` (#482).
- Renamed `FlashInfo` to `NvmInfo`
- Renamed `FlashRegion` to `NvmRegion` and its `flash_info()` method to `nvm_info()`
- Renamed `FlashError::NoSuitableFlash` to `FlashError::NoSuitableNvm`
- The `into_arm_interface` and `into_RISC-V_interface` functions are replaced by the `try_into_arm_interface` and
  `try_into_RISC-V_interface` functions, which return the `Probe` struct in the case of an error. This improves the
  auto detection process (#524).
- Improved SWD protocol handling for J-Link (#443, #539, #619).
- Improved error handling for batched CMSIS-DAP commands (#445).
- Use sticky overrun behaviour for improved J-Link performance (#450).
- Better error handling for flashing (#451).
- gdb-server: Halt the chip when attaching (#461).
- Better error messages in the ram_download example (#464).
- Cache value of CSW register to reduce number of SWD transfers (#471).
- Use `erased_byte_value` from target description as default value in the flash loader (#475).
- Added retry functionality for CMSIS-DAP probes (#462).
- RISC-V: Use abstract commands for CSR access for improved speed (#487).
- The `download_file` and `download_file_with_options` functions now accept `AsRef<Path>` instead of `&Path`to be more convenient to use (#545, #579).
- Use `itm-decode` to decode ITM packets instead of built-in decoder (#564).
- Flash API Improvements: Data is now owned by the `FlashLoader`and `FlashBuilder` structs to simply the API, and the `FlashLoader::commit()` accepts the `DownloadOptions` struct instead of bool flags (#605).
- Improve internal tracking of core status (#629).
- Rework SWD sequence in J-Link (#513).
- Print ST-Link version in name (#516).
- Improve argument parsing in debugger, add speed option to probe-rs-cli (#523).
- `probe_rs::flashing::DownloadOptions` is now marked `non_exhaustive`, to make it easier to add additional flags in the future.
- Replace `lazy_static` with `once_cell::sync::Lazy` (#685).
- Use new `SendError` instead of `anyhow::Error` in `cmsisdap` module (#687).

### Fixed

- Fixed `M33` breakpoints (#543).
- Fixed a bug where ST-Link v3 is not able to read 8 bit data chunks with more than 255 bytes. Currently we set the chunking to 128 bytes. This might be a bug in the ST-Link v3 firmware and might change in the future (#553, #609).
- Errors occuring while trying to open J-Link probes do not prevent other probes from working anymore (#401).
- CMSIS-DAPv1 probes with a HID report size different than 64 bytes are now supported (fixes #282).
- CMSIS-DAPv2 devices are now drained when attaching (fixes #424).
- Improved SWO speed on CMSIS-DAPv2 (fix #448).
- Session auto attach does no longer panic when no probes are connected (#442).
- probe-rs-cli: Halt core before printing backtrace (#447).
- gdb-server: Ensure registers are only read when core is halted (#455).
- Fixed loading Hex files using the flash loader (#472).
- Fixed off-by-one errors when flashing chip with contiguous memory ranges (#574).
- Ensure only ELF segments with type `PT_LOAD` are flashed (#582).
- Fixed overflow in hex file loading, and ensure addresses are calculated correctly (#604).
- RISC-V: Fixed scanning for harts (#610).
- RISC-V: Fixed abstract command handling (#611).
- Fixed a bus congestion issue where the chip is polled too often, leading to problems while flashing (#613).
- The breakpoint address is now verified to ensure a breakpoint at the given address is actually possible (#626).
- RISC-V: Use correct address for access to `abstractauto`register (#511).
- The `--chip` argument now works without specifying the `--elf` argument (fix #517).
- Fixed: Invalid "Unable to set hardware breakpoint", by removing breakpoint caching, instead querying core directly (#632)
- Fix crash on unknown AP class. (#662).
- Fix too many chip erases in chips with multiple NvmRegions. (#670).
- Added missing `skip_erase` setter function introduced in #677 (#679).
- Fixed incorrect array size calculation (#683)
- STLink: Removed unnecessary SELECT bank switching (#692)
- STLink: chunk writes in `write_8` to avoid hitting limit (#697)
- Partial fix for a bug where `probe-rs-debugger` does not set breakpoints when the target is in _sleep_ mode (#703)

## [0.10.1]

### Fixed

- Replace calls to `unwrap()` in adi_v5_memory_interface.rs with proper error types (#440).
- Correct URL for Sentry logging in probe-rs-cli-util (#439).

## [0.10.0]

### Added

- Added support for the dedicated ST-Link API which doubles flash write speeds for ST-Link v2 (#369, #377, #397, #435).
- Added support for the STM32WLE.
- Added support for the ATSAMD21 & ATSAMD51.
- Added support for the STM32L1.
- Added support for the EFM32PG12.
- Added support for the MAX32665 & MAX32666.
- Building probe-rs now works without rustfmt being present too (#423).
- Added support for implicit ebreak in RISC-V chips (#423, #430).

### Changed

- nRF devices now use the `SoftDevice Erase` algorithm for flashing which will also erase the flash if it contains the softdevice. The previous algorithm prevented users from flashing at all if a softdevice was present (#365, #366).
- The names of probe interface methods were named more consistently (#375).
- FTDI support is now opt in. Please use the `ftdi` feature for support (#378).

### Fixed

- ST-Links now retry the command if a wait was returned in during the SWD transmission (#370).
- Fixed a bug where CMSIS-DAP would not be able to open a probe with a specific VID/PID but no SN specified (#387).
- Fixed a bug where a CMSIS-DAP probe could not be opened if an USB descriptor did not contain any language. This was dominant on macOS (#389).
- Fixed support for the nRF91 (#403).
- Fixed a bug on Windows where paths were not canonicalized properly (#416).
- Fixed a bug where a target fault during AP scans would not be cleared and result in failure on some cores even tho there was no actual issue other than the scan being aborted due to an AP not being present (which is perfectly okay) (#419).
- Use the correct bit mask for the breakpoint comperator on Cortex-M0(+) devices (#434).
- Fixed a bug where breakpoints on M0 would always match the full word even if half word would have been correct (#368).

### Known issues

- Flashing on some chips (known are SAMDx and rare STM32s) with the JLink or CMSIS-DAP probes can be slow. If you see an error involving th DRW or CSW registers, please try using a speed of 100kHz and file a report in #433.

## [0.9.0]

### Added

- Added initial support for FTDI based probes.
- Added support for the STM32L5 family.
- Added support for the STM32G4 family.
- Added support for ITM tracing over SWO in general and drivers for all probes.
- The status LED on CMSIS-DAP probes is now used by probe-rs.

### Changed

- Renamed `ProgressEvent::StartFlashing` to `ProgressEvent::StartProgramming` and `ProgressEvent::PageFlashed` to `ProgressEvent::PageProgrammed` to make naming of events more consistent.

### Fixed

- Fixed a bug where a J-Link would only be opened if the VID, PID AND Serial No. would match. As the Serial is optional, only VID/PID have to match now.
- Fixed a bug with the readout of the serial string that could fail for DAP devices and lead to weird behavior.
- Fixed a bug where the serial number was not printed correctly for some ST-Links.

## [0.8.0]

### Added

- Added support for new devices in the nRF52 family - nRF52805, nRF52820 and nRF52833.
- Added support for the STM32F7 family.
- The `Session` struct and dependants now implement `Debug`.
- The J-Link driver now logs a warning if no proper target voltage is measured.
- The J-Link driver now logs some more information about the connected probe on the `INFO` and `DEBUG` levels.

### Changed

- Improved error handling by a great deal. Errors now can be unwound properly and thus displayed nicely in UI tooling.
- `Core::halt()` now requires a timeout to be specified. This ensures that procedures such as flashing wont time out when certain tasks (like erasing a sector) take longer.

### Fixed

- Fixed a bug where a probe-selector would not work for the JLink if only VID & PID were specified but no serial number.
- Fixed a bug where chip descriptions would fail to parse because of a changed behavior in a newer version of serde_yaml.
- Fixed the LPC55S66 and LPS55S69 targets.
- CMSIS-DAPv1 read operations now properly time out instead of blocking forever, thus giving the user proper feedback.
- Even if an ST-Link cannot be opened (for example on Windows due to a missing driver) it will now be listed properly, just without a serial number.
- Fixed a bug where the J-Link would not be selected properly if no serial number was provided in the selector even if there was a VID:PID pair that matched.

## [0.7.1]

### Changed

- `DebugProbeType` is now public.
- Update LPC55S66/LPC55S69 targets.

### Fixed

- Add missing core value for LPC55S66 and LPC55S69.

## [0.7.0]

### Added

- Added support for RISC-V flashloaders! An example how to write one can be found here: https://github.com/Tiwalun/hifive-flashloader.
- Added support for LLDB (works better than GDB in most cases; try it!).
- Added support for specifying a probe via VID, PID and serial number.

### Changed

- The probe-rs API was changed that no internal `Rc<RefCell<T>>`s are present anymore to enable multithreading and make the API cleaner (see https://github.com/probe-rs/probe-rs/pull/240 for the changes).
- Cleaned up the gernal GDB server code.
- Make some parts of the API public such that custom APs can be implemented and used for ARM targets (see https://github.com/probe-rs/probe-rs/pull/249, https://github.com/probe-rs/probe-rs/pull/253)
- Removed a great deal of (non-panicking) unwraps inside the code.
- Improved erroring by a great deal. Removed error stacking and started using anyhow for upper-level errors. This allows for nicer error printing!

### Fixed

- Fixed a bug where an empty DAP-Link batch would just crash without a proper error message.
- Fixed a check where the serial number of the stlink which would be supported at a minimum was too low (off by one).
- Fixed the broken vCont & memory-map commands in the GDB stub.
- Fixed deserialization of flash algorithm descriptions which enables to load target descriptions during runtime.
- Fixed an issue where the error message would say that more than one probe was found when no probe was detected at all.
- Fixed a bug in the gdb-server that causes it to never halt after a continue.
- Fixed an issue where the gdb-server would always use 100 % cpu time of the core it's running on.

## [0.6.2]

### Added

- `WireProtocol` now implements `Serialize`.

### Fixed

- The GDB stub will no longer crash when GDB tries to access invalid memory.

### Known issues

- Some ST M3s such as the STM32F103 are known to have reset issues. See [#216](https://github.com/probe-rs/probe-rs/pull/216).

## [0.6.1]

### Added

- Support for the STM32F3 family was added.
- Added support for most Holtek ARM chips.
- Added support for the STM32H7 and M7 cores.

### Changed

- DAPlink implementation now batches `read_register` and `write_register`
  commands, executing the entire batch when either the batch is full or a
  `read_register` is requested, returning the read result or an error which
  may indicate an error with a batched command. As a consequence,
  `write_register` calls may return `Ok(())` even if they have not been
  submitted to the probe yet, but any read will immediately execute the batch.
  Operations such as device flashing see around 350% speedup.
- Improved error handling for STLinks that have an older firmware which doesn't support multiple APs.
- The flash layout reporting struct is less verbose now.

### Fixed

- Fix a bug in the CLI where it would always be unable to attach to the probe.

### Known issues

- Some ST M3s such as the STM32F103 are known to have reset issues. See [#216](https://github.com/probe-rs/probe-rs/pull/216).

## [0.6.0]

### Added

- Flashing support for the STM32L4 series.
- Added the possibility to set the speed on DebugProbes and also implemented it for all three supported probes (CMSIS-DAP, ST-Link and J-Link).
- Make M3 cores selectable from built in targets.
- Make the filling of erased flash sectors with old contents possible. When flashing, the minimal erase unit is a sector. If the written contents do not span a sector, we would erase portions of the flash which are not written afterwards. Sometimes that is undesired and one wants to only replace relevant parts of the flash. Now the user can select whether they want to restore unwritten but erased parts to the previous contents. The flash builder now automatically reads to be erased and not written contents beforehand and adds them to the to be written contents.
- Added a flash visualizer which can generate an SVG of the layouted flash contents.

### Changed

- Improved error handling for the flash download module.
- Improved error messages for ARM register operations.
- The `flash` module has been renamed to `flashing`.
- Downloading a file now has the possibility to add options instead of multiple parameters to clean up the interface.
- `read8`/`write8` implement true 8-bit accesses if they are supported by target.
- Improved build times by changing code generation for targets. For more details, see [PR #191](https://github.com/probe-rs/probe-rs/pull/191).
- Improved logging for ELF loading. If there was no loadable sections before, nothing would happen. Now it is properly reported, that there was no loadable sections.

### Fixed

- Fix the usage of ST-Link V3.
- Removed an unwrap that could actually crash.
- Fixed a bug where reading a chip definition from a YAML file would always fail because parsing a `ChipFamily` from YAML was broken.
- Fixed a bug in the ST-Link support, where some writes were not completed. This lead to problems when flashing a device, as the
  final reset request was not properly executed.
- Refactored 8-bit memory access in ADIMemoryInterface, fixing some edge case crashes in the process. Also rewrote all tests to be more thorough.
- Fixed 8/16-bit memory access processing in `MockMemoryAP`.
- Protocol selection for JLink now will properly honor the actual capabilities of the JLink instead of crashing if the capability was missing.
- Fix an issue where probes would double attach to a target, potentially leading to issues.

## [0.5.1]

### Fixed

- Fix a bug where M3 targets would not be able to load the core.

## [0.5.0]

### Added

- Flashing support for the STM32G0 series.
- Flashing support for the STM32F0 series.
- Flashing support for the STM32WB55 series.
- Support for RISC-V debugging using a Jlink debug probe.
- Support for SWD debugging using a Jlink debug probe.

### Changed

- The entire API was overhauled. The Probe, Session and Core structs have different interaction and APIs now.
  Please have a look at the docs and examples to get an idea of the new interface.
  The new API supports multiple architectures and makes the initialization process until the point where you can talk to a core easier.
  The core methods don't need a passed probe anymore. Instead it stores an Rc to the Session object internally. The Probe object is taken by the Session which then can attach to multiple cores.
  The modules have been cleaned up. Some heavily nested hierarchy has been flattened.
- More consistent and clean naming and reporting of errors in the stlink and daplink modules. Also the errorhandling for the probe has been improved.

### Fixed

- Various fixes

### Known issues

- Some chips do not reset automatically after flashing
- The STM32L0 cores have issues with flashing.

## [0.4.0]

### Added

- A basic GDB server was added \o/ You can either use the provided `gdb-server` binary or use `cargo flash --gdb` to first flash the target and then open a GDB session. There is many more new options which you can list with `cargo flash --help`.
- Support for multiple breakpoints was added. Breakpoints can now conveniently be set and unset. probe-rs checks for you that there is a free breakpoint and complains if not.
- A flag to disable progressbars was added. Error reporting was broken because of progressbar overdraw. Now one can disable progress bars to see errors. In the long run this has to be fixed.
- Added an improved way to create a `Probe`.
- Added an older USB PID to have probe-rs detect older STLinks with updated Firmware.
- Added support for flashing with different sector properties. This fixed broken flashing on the STM M4s.

### Changed

- Code generation for built in targets was split off into a separate crate so probe-rs can be built without built in targets if one doesn't want them.

### Fixed

- Fixed setting and clearing breakpoints on M4 cores.

## [0.3.0]

Improved flashing for `cargo-flash` considering speed and useability.

### Added

- Increased the raw flashing speed by factor 10 and the actual flashing speed for small programs by factor 5. This is done using batched CMSIS-DAP transfers.
- Added CMSIS-Pack powered flashing. This feature essentially enables to flash any ARM core which can also be flashed by ARM Keil.
- Added progress bars for flash progress indication.
- Added `nrf-recover` feature that unlocks nRF52 chips through Nordic's custom `AP`

### Changed

- Improved target autodetection with better error distinction.
- Improved messaging overall.

### Fixed

- Various bugfixes
- Binaries bigger than a sector can now be flashed.

## [0.2.0]

Initial release on crates.io

- Added parsing of yaml (or anything else) config files for flash algorithm definitions, such that arbitrary chips can be added.
- Modularized code to allow other cores than M0 and be able to dynamically load chip definitions.
- Added target autodetection.
- Added M4 targets.
- Working basic flash downloader with nRF51.
- Introduce cargo-flash which can automatically build & flash the target elf file.

[unreleased]: https://github.com/probe-rs/probe-rs/compare/0.13.0...master
[0.13.0]: https://github.com/probe-rs/probe-rs/compare/0.12.0...0.13.0
[0.12.0]: https://github.com/probe-rs/probe-rs/compare/0.11.0...0.12.0
[0.11.0]: https://github.com/probe-rs/probe-rs/compare/v0.10.1...0.11.0
[0.11.0-alpha.1]: https://github.com/probe-rs/probe-rs/compare/v0.10.1...0.11.0-alpha.1
[0.10.1]: https://github.com/probe-rs/probe-rs/compare/v0.10.0...v0.10.1
[0.10.0]: https://github.com/probe-rs/probe-rs/compare/v0.9.0...v0.10.0
[0.9.0]: https://github.com/probe-rs/probe-rs/compare/v0.8.0...v0.9.0
[0.8.0]: https://github.com/probe-rs/probe-rs/compare/v0.7.1...v0.8.0
[0.7.1]: https://github.com/probe-rs/probe-rs/compare/v0.7.0...v0.7.1
[0.7.0]: https://github.com/probe-rs/probe-rs/compare/v0.6.2...v0.7.0
[0.6.2]: https://github.com/probe-rs/probe-rs/compare/v0.6.1...v0.6.2
[0.6.1]: https://github.com/probe-rs/probe-rs/compare/v0.6.0...v0.6.1
[0.6.0]: https://github.com/probe-rs/probe-rs/compare/v0.5.1...v0.6.0
[0.5.1]: https://github.com/probe-rs/probe-rs/compare/v0.5.0...v0.5.1
[0.5.0]: https://github.com/probe-rs/probe-rs/compare/v0.4.0...v0.5.0
[0.4.0]: https://github.com/probe-rs/probe-rs/compare/v0.3.0...v0.4.0
[0.3.0]: https://github.com/probe-rs/probe-rs/compare/v0.2.0...v0.3.0
[0.2.0]: https://github.com/probe-rs/probe-rs/releases/tag/v0.2.0<|MERGE_RESOLUTION|>--- conflicted
+++ resolved
@@ -20,11 +20,8 @@
 - SWV vendor configuration has been refactored into sequences and trace functions have been renamed:
   - `Session::setup_swv` has been renamed to `Session::setup_tracing`
   - `Session::read_swo` has been renamed to `Session::read_trace_data`
-<<<<<<< HEAD
 - `probe-rs-debugger` RISC-V `ebreak` instruction will enter Debug Mode (#1213)
-=======
 - RTT: When a channel format is `defmt`, automatically set the channel mode to `BlockingIfFull` on attach. (Enhancement request #1161)
->>>>>>> 1a636ac3
 
 ### Fixed
 
