use crate::common::CliError;

use anyhow::anyhow;
use capstone::{
    arch::arm::ArchMode as armArchMode, arch::arm64::ArchMode as aarch64ArchMode,
    arch::riscv::ArchMode as riscvArchMode, prelude::*, Capstone, Endian,
};
use num_traits::Num;
use probe_rs::{
    architecture::arm::Dump,
    debug::{
        debug_info::DebugInfo, registers::DebugRegisters, stack_frame::StackFrame, VariableName,
    },
    Core, CoreType, InstructionSet, MemoryInterface, RegisterDescription, RegisterId,
};
use std::fs::File;
use std::{io::prelude::*, time::Duration};

use parse_int::parse;

pub struct DebugCli {
    commands: Vec<Command>,
}

/// Parse the argument at the given index.
fn get_int_argument<T: Num>(args: &[&str], index: usize) -> Result<T, CliError>
where
    <T as Num>::FromStrRadixErr: std::error::Error + Send + Sync + 'static,
{
    let arg_str = args.get(index).ok_or(CliError::MissingArgument)?;

    parse::<T>(arg_str).map_err(|e| CliError::ArgumentParseError {
        argument_index: index,
        argument: arg_str.to_string(),
        source: e.into(),
    })
}

impl DebugCli {
    pub fn new() -> DebugCli {
        let mut cli = DebugCli {
            commands: Vec::new(),
        };

        cli.add_command(Command {
            name: "step",
            help_text: "Step a single instruction",

            function: |cli_data, _args| {
                let cpu_info = cli_data.core.step()?;
                println!("Core stopped at address 0x{:08x}", cpu_info.pc);

                Ok(CliState::Continue)
            },
        });

        cli.add_command(Command {
            name: "halt",
            help_text: "Stop the CPU",

            function: |cli_data, _args| {
                let cpu_info = cli_data.core.halt(Duration::from_millis(100))?;
                println!("Core stopped at address 0x{:08x}", cpu_info.pc);

                let mut code = [0u8; 16 * 2];

                cli_data.core.read(cpu_info.pc, &mut code)?;

                let cs = match cli_data.core.instruction_set()? {
                    InstructionSet::Thumb2 => Capstone::new()
                        .arm()
                        .mode(armArchMode::Thumb)
                        .endian(Endian::Little)
                        .build(),
                    InstructionSet::A32 => {
                        // We need to inspect the CPSR to determine what mode this is opearting in
                        Capstone::new()
                            .arm()
                            .mode(armArchMode::Arm)
                            .endian(Endian::Little)
                            .build()
                    }
                    InstructionSet::A64 => {
                        // We need to inspect the CPSR to determine what mode this is opearting in
                        Capstone::new()
                            .arm64()
                            .mode(aarch64ArchMode::Arm)
                            .endian(Endian::Little)
                            .build()
                    }
                    InstructionSet::RV32 => Capstone::new()
                        .riscv()
                        .mode(riscvArchMode::RiscV32)
                        .endian(Endian::Little)
                        .build(),
                }
                .map_err(|err| anyhow!("Error creating capstone: {:?}", err))?;

                // Attempt to dissassemble
                match cs.disasm_all(&code, cpu_info.pc) {
                    Ok(instructions) => {
                        for i in instructions.iter() {
                            println!("{}", i);
                        }
                    }
                    Err(e) => {
                        println!("Error disassembling instructions: {}", e);

                        // Fallback to raw output
                        for (offset, instruction) in code.iter().enumerate() {
                            println!(
                                "{:#010x}: {:010x}",
                                cpu_info.pc + offset as u64,
                                instruction
                            );
                        }
                    }
                };

                Ok(CliState::Continue)
            },
        });

        cli.add_command(Command {
            name: "status",
            help_text: "Show current status of CPU",

            function: |cli_data, _args| {
                let status = cli_data.core.status()?;

                println!("Status: {:?}", &status);

                if status.is_halted() {
                    let pc_desc = cli_data.core.registers().program_counter();
                    let pc: u64 = cli_data
                        .core
                        .read_core_reg(pc_desc)?;
                    println!("Core halted at address {:#0width$x}", pc, width = pc_desc.format_hex_width());

                    // determine if the target is handling an interupt

                    if cli_data.core.architecture() == probe_rs::Architecture::Arm {
                        match cli_data.core.core_type() {
                            CoreType::Armv6m | CoreType::Armv7em | CoreType::Armv7m | CoreType::Armv8m | CoreType::Armv7a | CoreType::Armv8a => {
                                // Unwrap is safe here because ARM always defines this register
                                let psr_desc = cli_data.core.registers().psr().unwrap();

                                let xpsr: u32 = cli_data.core.read_core_reg(
                                    psr_desc,
                                )?;

                                println!("XPSR: {:#0width$x}", xpsr, width = psr_desc.format_hex_width());

                                // This is Cortex-M specific interpretation
                                // It's hard to generally model these concepts for any possible CoreType,
                                // but it may be worth considering moving this into the CoreInterface somehow
                                // in the future
                                if cli_data.core.core_type().is_cortex_m() {

                                    let exception_number = xpsr & 0xff;

                                    if exception_number != 0 {
                                        println!("Currently handling exception {}", exception_number);

                                        if exception_number == 3 {
                                            println!("Hard Fault!");


                                            let return_address: u64 = cli_data.core.read_core_reg(cli_data.core.registers().return_address())?;

                                            println!("Return address (LR): {:#010x}", return_address);

                                            // Get reason for hard fault
                                            let hfsr = cli_data.core.read_word_32(0xE000_ED2C)?;

                                            if hfsr & (1 << 30) == (1 << 30) {
                                                println!("-> configurable priority exception has been escalated to hard fault!");


                                                // read cfsr 
                                                let cfsr = cli_data.core.read_word_32(0xE000_ED28)?;

                                                let ufsr = (cfsr >> 16) & 0xffff;
                                                let bfsr = (cfsr >> 8) & 0xff;
                                                let mmfsr = cfsr & 0xff;


                                                if ufsr != 0 {
                                                    println!("\tUsage Fault     - UFSR: {:#06x}", ufsr);
                                                }

                                                if bfsr != 0 {
                                                    println!("\tBus Fault       - BFSR: {:#04x}", bfsr);

                                                    if bfsr & (1 << 7) == (1 << 7) {
                                                        // Read address from BFAR
                                                        let bfar = cli_data.core.read_word_32(0xE000_ED38)?;
                                                        println!("\t Location       - BFAR: {:#010x}", bfar);
                                                    }
                                                }

                                                if mmfsr != 0 {
                                                    println!("\tMemManage Fault - BFSR: {:04x}", bfsr);
                                                }

                                            }
                                        }
                                    }
                                }
                            },
                            // Nothing extra to log
                            _ => {},
                        }
                    }
                }

                Ok(CliState::Continue)
            },
        });

        cli.add_command(Command {
            name: "run",
            help_text: "Resume execution of the CPU",

            function: |cli_data, _args| {
                cli_data.core.run()?;

                Ok(CliState::Continue)
            },
        });

        cli.add_command(Command {
            name: "quit",
            help_text: "Exit the program",

            function: |_cli_data, _args| Ok(CliState::Stop),
        });

        cli.add_command(Command {
            name: "read",
            help_text: "Read 32bit value from memory",

            function: |cli_data, args| {
                let address = get_int_argument(args, 0)?;

                let num_words = if args.len() > 1 {
                    get_int_argument(args, 1)?
                } else {
                    1
                };

                let mut buff = vec![0u32; num_words];

                if num_words > 1 {
                    cli_data.core.read_32(address, &mut buff)?;
                } else {
                    buff[0] = cli_data.core.read_word_32(address)?;
                }

                for (offset, word) in buff.iter().enumerate() {
                    println!("0x{:08x} = 0x{:08x}", address + (offset * 4) as u64, word);
                }

                Ok(CliState::Continue)
            },
        });

        cli.add_command(Command {
            name: "read_byte",
            help_text: "Read 8bit value from memory",

            function: |cli_data, args| {
                let address = get_int_argument(args, 0)?;

                let num_bytes = if args.len() > 1 {
                    get_int_argument(args, 1)?
                } else {
                    1
                };

                let mut buff = vec![0u8; num_bytes];

                if num_bytes > 1 {
                    cli_data.core.read_8(address, &mut buff)?;
                } else {
                    buff[0] = cli_data.core.read_word_8(address)?;
                }

                for (offset, byte) in buff.iter().enumerate() {
                    println!("0x{:08x} = 0x{:02x}", address + (offset) as u64, byte);
                }

                Ok(CliState::Continue)
            },
        });

        cli.add_command(Command {
            name: "read_64",
            help_text: "Read 64bit value from memory",

            function: |cli_data, args| {
                let address = get_int_argument(args, 0)?;

                let num_words = if args.len() > 1 {
                    get_int_argument(args, 1)?
                } else {
                    1
                };

                let mut buff = vec![0u64; num_words];

                if num_words > 1 {
                    cli_data.core.read_64(address, &mut buff)?;
                } else {
                    buff[0] = cli_data.core.read_word_64(address)?;
                }

                for (offset, word) in buff.iter().enumerate() {
                    println!("0x{:08x} = 0x{:02x}", address + (offset * 8) as u64, word);
                }

                Ok(CliState::Continue)
            },
        });

        cli.add_command(Command {
            name: "write",
            help_text: "Write a 32bit value to memory",

            function: |cli_data, args| {
                let address = get_int_argument(args, 0)?;
                let data = get_int_argument(args, 1)?;

                cli_data.core.write_word_32(address, data)?;

                Ok(CliState::Continue)
            },
        });

        cli.add_command(Command {
            name: "write_byte",
            help_text: "Write a 8bit value to memory",

            function: |cli_data, args| {
                let address = get_int_argument(args, 0)?;
                let data: u8 = get_int_argument(args, 1)?;

                cli_data.core.write_word_8(address, data)?;

                Ok(CliState::Continue)
            },
        });

        cli.add_command(Command {
            name: "write_64",
            help_text: "Write a 64bit value to memory",

            function: |cli_data, args| {
                let address = get_int_argument(args, 0)?;
                let data = get_int_argument(args, 1)?;

                cli_data.core.write_word_64(address, data)?;

                Ok(CliState::Continue)
            },
        });

        cli.add_command(Command {
            name: "break",
            help_text: "Set a breakpoint at a specific address",

            function: |cli_data, args| {
                let address = get_int_argument(args, 0)?;

                cli_data.core.set_hw_breakpoint(address)?;

                println!("Set new breakpoint at address {:#08x}", address);

                Ok(CliState::Continue)
            },
        });

        cli.add_command(Command {
            name: "clear_break",
            help_text: "Clear a breakpoint",

            function: |cli_data, args| {
                let address = get_int_argument(args, 0)?;

                cli_data.core.clear_hw_breakpoint(address)?;

                Ok(CliState::Continue)
            },
        });

        cli.add_command(Command {
            name: "bt",
            help_text: "Show backtrace",

            function: |cli_data, _args| {
                match cli_data.state {
                    DebugState::Halted(ref mut halted_state) => {
                        let regs = cli_data.core.registers();
                        let program_counter: u64 =
                            cli_data.core.read_core_reg(regs.program_counter())?;

                        if let Some(di) = &mut cli_data.debug_info {
                            halted_state.stack_frames =
                                di.unwind(&mut cli_data.core, program_counter).unwrap();

                            halted_state.frame_indices = halted_state
                                .stack_frames
                                .iter()
                                .map(|sf| sf.id as i64)
                                .collect();

                            for (i, frame) in halted_state.stack_frames.iter().enumerate() {
                                print!("Frame {}: {} @ {}", i, frame.function_name, frame.pc);

                                if frame.is_inlined {
                                    print!(" inline");
                                }
                                println!();

                                if let Some(location) = &frame.source_location {
                                    if location.directory.is_some() || location.file.is_some() {
                                        print!("       ");

                                        if let Some(dir) = &location.directory {
                                            print!("{}", dir.display());
                                        }

                                        if let Some(file) = &location.file {
                                            print!("/{}", file);

                                            if let Some(line) = location.line {
                                                print!(":{}", line);

                                                if let Some(col) = location.column {
                                                    match col {
                                                        probe_rs::debug::ColumnType::LeftEdge => {
                                                            print!(":1")
                                                        }
                                                        probe_rs::debug::ColumnType::Column(c) => {
                                                            print!(":{}", c)
                                                        }
                                                    }
                                                }
                                            }
                                        }

                                        println!();
                                    }
                                }
                            }
                        } else {
                            println!("No debug information present!");
                        }
                    }
                    DebugState::Running => {
                        println!("Core must be halted for this command.");
                    }
                }
                Ok(CliState::Continue)
            },
        });

        cli.add_command(Command {
            name: "regs",
            help_text: "Show CPU register values",

            function: |cli_data, _args| {
                let register_file = cli_data.core.registers();

                let psr_iter: Box<dyn Iterator<Item = &RegisterDescription>> =
                    match register_file.psr() {
                        Some(psr) => Box::new(std::iter::once(psr)),
                        None => Box::new(std::iter::empty::<&RegisterDescription>()),
                    };

                let iter = register_file.platform_registers().chain(psr_iter);

                for register in iter {
                    let value: u64 = cli_data.core.read_core_reg(register)?;

                    println!(
                        "{:10}: {:#0width$x}",
                        register.name(),
                        value,
                        width = register.format_hex_width()
                    );
                }

                Ok(CliState::Continue)
            },
        });

        cli.add_command(Command {
            name: "locals",
            help_text: "List local variables",

            function: |cli_data, _args| {
                match cli_data.state {
                    DebugState::Halted(ref mut halted_state) => {
                        let current_frame =
                            if let Some(current_frame) = halted_state.get_current_frame_mut() {
                                current_frame
                            } else {
                                println!("StackFrame not found.");
                                return Ok(CliState::Continue);
                            };

                        let local_variable_cache = if let Some(local_variable_cache) =
                            &mut current_frame.local_variables
                        {
                            local_variable_cache
                        } else {
                            print!("No Local variables available");
                            return Ok(CliState::Continue);
                        };

                        if let Some(mut locals) = local_variable_cache
                            .get_variable_by_name_and_parent(&VariableName::LocalScopeRoot, None)
                        {
                            // By default, the first level children are always are lazy loaded, so we will force a load here.
                            if locals.variable_node_type.is_deferred()
                                && !local_variable_cache.has_children(&locals)?
                            {
                                if let Err(error) = cli_data
                                    .debug_info
                                    .as_ref()
                                    .unwrap()
                                    .cache_deferred_variables(
                                        local_variable_cache,
                                        &mut cli_data.core,
                                        &mut locals,
                                        &current_frame.registers,
                                    )
                                {
                                    println!("Failed to cache local variables: {}", error);
                                    return Ok(CliState::Continue);
                                }
                            }
                            let children =
                                local_variable_cache.get_children(Some(locals.variable_key))?;

                            for child in children {
                                println!(
                                    "{}: {} = {}",
                                    child.name,
                                    child.type_name,
                                    child.get_value(local_variable_cache)
                                );
                            }
                        } else {
                            println!("Local variable cache was not initialized.")
                        }
                    }
                    DebugState::Running => println!("Core must be halted for this command."),
                }

                Ok(CliState::Continue)
            },
        });

        cli.add_command(Command {
            name: "up",
            help_text: "Move up a frame",

            function: |cli_data, _args| {
                match &mut cli_data.state {
                    DebugState::Running => println!("Core must be halted for this command."),
                    DebugState::Halted(halted_state) => {
                        if halted_state.current_frame < halted_state.frame_indices.len() - 1 {
                            halted_state.current_frame += 1;
                        } else {
                            println!("Already at top-most frame.");
                        }
                    }
                }

                Ok(CliState::Continue)
            },
        });

        cli.add_command(Command {
            name: "down",
            help_text: "Move down a frame",

            function: |cli_data, _args| {
                match &mut cli_data.state {
                    DebugState::Running => println!("Core must be halted for this command."),
                    DebugState::Halted(halted_state) => {
                        if halted_state.current_frame > 0 {
                            halted_state.current_frame -= 1;
                        } else {
                            println!("Already at bottom-most frame.");
                        }
                    }
                }

                Ok(CliState::Continue)
            },
        });

        cli.add_command(Command {
            name: "dump",
            help_text: "Store a dump of the current CPU state",

            function: |cli_data, _args| {
                // dump all relevant data, stack and regs for now..
                //
                // stack beginning -> assume beginning to be hardcoded

                let stack_top: u32 = 0x2000_0000 + 0x4000;

                let regs = cli_data.core.registers();

                let stack_bot: u32 = cli_data.core.read_core_reg(regs.stack_pointer())?;
                let pc: u32 = cli_data.core.read_core_reg(regs.program_counter())?;

                let mut stack = vec![0u8; (stack_top - stack_bot) as usize];

                cli_data.core.read(stack_bot.into(), &mut stack[..])?;

                let mut dump = Dump::new(stack_bot, stack);

                for i in 0..12 {
                    dump.regs[i as usize] =
                        cli_data.core.read_core_reg(Into::<RegisterId>::into(i))?;
                }

                dump.regs[13] = stack_bot;
                dump.regs[14] = cli_data.core.read_core_reg(regs.return_address())?;
                dump.regs[15] = pc;

                let serialized = ron::ser::to_string(&dump).expect("Failed to serialize dump");

                let mut dump_file = File::create("dump.txt").expect("Failed to create file");

                dump_file
                    .write_all(serialized.as_bytes())
                    .expect("Failed to write dump file");

                Ok(CliState::Continue)
            },
        });

        cli.add_command(Command {
            name: "reset",

            help_text: "Reset the CPU",

            function: |cli_data, _args| {
                cli_data.core.halt(Duration::from_millis(100))?;
                cli_data.core.reset_and_halt(Duration::from_millis(100))?;

                Ok(CliState::Continue)
            },
        });

        cli
    }

    fn add_command(&mut self, command: Command) {
        self.commands.push(command)
    }

    pub fn handle_line(&self, line: &str, cli_data: &mut CliData) -> Result<CliState, CliError> {
        let mut command_parts = line.split_whitespace();

        match command_parts.next() {
            Some(command) if command == "help" => {
                println!("The following commands are available:");

                for cmd in &self.commands {
                    println!(" - {}", cmd.name);
                }

                Ok(CliState::Continue)
            }
            Some(command) => {
                let cmd = self.commands.iter().find(|c| c.name == command);

                if let Some(cmd) = cmd {
                    let remaining_args: Vec<&str> = command_parts.collect();

                    Self::execute_command(cli_data, cmd, &remaining_args)
                } else {
                    println!("Unknown command '{}'", command);
                    println!("Enter 'help' for a list of commands");

                    Ok(CliState::Continue)
                }
            }
            _ => Ok(CliState::Continue),
        }
    }

    fn execute_command(
        cli_data: &mut CliData,
        command: &Command,
        args: &[&str],
    ) -> Result<CliState, CliError> {
        match (command.function)(cli_data, args) {
            Ok(cli_state) => {
                // Resync status from core
                cli_data.update_debug_status_from_core()?;

                Ok(cli_state)
            }
            Err(CliError::MissingArgument) => {
                println!("Error: Missing argument\n\n{}", command.help_text);
                Ok(CliState::Continue)
            }
            Err(CliError::ArgumentParseError {
                argument, source, ..
            }) => {
                println!(
                    "Error parsing argument '{}': {}\n\n{}",
                    argument, source, command.help_text
                );
                Ok(CliState::Continue)
            }
            other => other,
        }
    }
}

pub struct CliData<'p> {
    pub core: Core<'p>,
    pub debug_info: Option<DebugInfo>,

    state: DebugState,
}

impl<'p> CliData<'p> {
    pub fn new(core: Core<'p>, debug_info: Option<DebugInfo>) -> Result<CliData, CliError> {
        let mut cli_data = CliData {
            core,
            debug_info,
            state: DebugState::default(),
        };

        cli_data.update_debug_status_from_core()?;

        Ok(cli_data)
    }

    /// Fill out DebugStatus for a given core
    fn update_debug_status_from_core(&mut self) -> Result<(), CliError> {
        // TODO: In halted state we should get the backtrace here.
        let status = self.core.status()?;

        self.state = match status {
            probe_rs::CoreStatus::Halted(_) => {
<<<<<<< HEAD
                let registers = DebugRegisters::from_core(&mut core);
=======
                let registers = Registers::from_core(&mut self.core);
>>>>>>> 4ffc87b7

                DebugState::Halted(HaltedState {
                    program_counter: registers
                        .get_program_counter()
                        .and_then(|reg| reg.value)
                        .unwrap_or_default()
                        .try_into()?,
                    current_frame: 0,
                    frame_indices: vec![1],
                    stack_frames: vec![],
                })
            }
            _other => DebugState::Running,
        };

        Ok(())
    }

    pub fn print_state(&mut self) -> Result<(), CliError> {
        match self.state {
            DebugState::Running => println!("Core is running."),
            DebugState::Halted(ref mut halted_state) => {
                let pc = halted_state.program_counter;
                if let Some(current_stack_frame) = halted_state.get_current_frame() {
                    println!(
                        "Frame {}: {} () @ {:#010x}",
                        halted_state.current_frame, current_stack_frame.function_name, pc,
                    );
                }
            }
        }

        Ok(())
    }
}

enum DebugState {
    Running,
    Halted(HaltedState),
}

impl std::default::Default for DebugState {
    fn default() -> Self {
        DebugState::Running
    }
}

struct HaltedState {
    program_counter: u64,
    current_frame: usize,
    frame_indices: Vec<i64>,
    stack_frames: Vec<StackFrame>,
}

impl HaltedState {
    fn get_current_frame(&self) -> Option<&probe_rs::debug::stack_frame::StackFrame> {
        self.stack_frames.get(self.current_frame)
    }

    fn get_current_frame_mut(&mut self) -> Option<&mut probe_rs::debug::stack_frame::StackFrame> {
        self.stack_frames.get_mut(self.current_frame)
    }
}

pub enum CliState {
    Continue,
    Stop,
}

struct Command {
    pub name: &'static str,
    pub help_text: &'static str,

    pub function: fn(&mut CliData, args: &[&str]) -> Result<CliState, CliError>,
}<|MERGE_RESOLUTION|>--- conflicted
+++ resolved
@@ -754,12 +754,7 @@
 
         self.state = match status {
             probe_rs::CoreStatus::Halted(_) => {
-<<<<<<< HEAD
-                let registers = DebugRegisters::from_core(&mut core);
-=======
-                let registers = Registers::from_core(&mut self.core);
->>>>>>> 4ffc87b7
-
+                let registers = DebugRegisters::from_core(&mut self.core);
                 DebugState::Halted(HaltedState {
                     program_counter: registers
                         .get_program_counter()
