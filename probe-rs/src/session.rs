--- conflicted
+++ resolved
@@ -15,7 +15,6 @@
     config::DebugSequence,
 };
 use crate::{AttachMethod, Core, CoreType, Error, FakeProbe, Probe};
-use anyhow::anyhow;
 use std::ops::DerefMut;
 use std::{fmt, sync::Arc, time::Duration};
 
@@ -575,61 +574,13 @@
     ///
     /// This will recursively parse the Romtable of the attached target
     /// and create a list of all the contained components.
-<<<<<<< HEAD
-    pub fn get_arm_components(&mut self) -> Result<Vec<CoresightComponent>, ArmError> {
+    pub fn get_arm_components(
+        &mut self,
+        dp: DpAddress,
+    ) -> Result<Vec<CoresightComponent>, ArmError> {
         let interface = self.get_arm_interface()?;
 
-        let mut components = Vec::new();
-
-        // TODO
-        let dp = DpAddress::Default;
-
-        for ap_index in 0..(interface.num_access_ports(dp)? as u8) {
-            let ap_information = interface
-                .ap_information(GenericAp::new(ApAddress { dp, ap: ap_index }))?
-                .clone();
-
-            let component = match ap_information {
-                ApInformation::MemoryAp(MemoryApInformation {
-                    debug_base_address: 0,
-                    ..
-                }) => Err(Error::Other(anyhow!("AP has a base address of 0"))),
-                ApInformation::MemoryAp(MemoryApInformation {
-                    address,
-                    debug_base_address,
-                    ..
-                }) => {
-                    let ap = MemoryAp::new(address);
-                    let mut memory = interface.memory_interface(ap)?;
-                    let component = Component::try_parse(&mut *memory, debug_base_address)?;
-                    Ok(CoresightComponent::new(component, ap))
-                }
-                ApInformation::Other { address, .. } => {
-                    // Return an error, only possible to get Component from MemoryAP
-                    Err(Error::Other(anyhow!(
-                        "AP {:#x?} is not a MemoryAP, unable to get ARM component.",
-                        address
-                    )))
-                }
-            };
-
-            match component {
-                Ok(component) => {
-                    components.push(component);
-                }
-                Err(e) => {
-                    tracing::info!("Not counting AP {} because of: {}", ap_index, e);
-                }
-            }
-        }
-
-        Ok(components)
-=======
-    pub fn get_arm_components(&mut self, dp: DpAddress) -> Result<Vec<CoresightComponent>, Error> {
-        let interface = self.get_arm_interface()?;
-
         get_arm_components(interface, dp)
->>>>>>> 82e354cc
     }
 
     /// Get the target description of the connected target.
@@ -686,13 +637,8 @@
     }
 
     /// Begin tracing a memory address over SWV.
-<<<<<<< HEAD
     pub fn add_swv_data_trace(&mut self, unit: usize, address: u32) -> Result<(), ArmError> {
-        let components = self.get_arm_components()?;
-=======
-    pub fn add_swv_data_trace(&mut self, unit: usize, address: u32) -> Result<(), Error> {
         let components = self.get_arm_components(DpAddress::Default)?;
->>>>>>> 82e354cc
         let interface = self.get_arm_interface()?;
         crate::architecture::arm::component::add_swv_data_trace(
             interface,
@@ -703,13 +649,8 @@
     }
 
     /// Stop tracing from a given SWV unit
-<<<<<<< HEAD
     pub fn remove_swv_data_trace(&mut self, unit: usize) -> Result<(), ArmError> {
-        let components = self.get_arm_components()?;
-=======
-    pub fn remove_swv_data_trace(&mut self, unit: usize) -> Result<(), Error> {
         let components = self.get_arm_components(DpAddress::Default)?;
->>>>>>> 82e354cc
         let interface = self.get_arm_interface()?;
         crate::architecture::arm::component::remove_swv_data_trace(interface, &components, unit)
     }
